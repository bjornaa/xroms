from .xroms import (roms_dataset,
<<<<<<< HEAD
                    open_netcdf,
                    open_zarr,
                    hgrad)
=======
                    open_roms_netcdf_dataset,
                    open_roms_zarr_dataset,
                    hgrad,
                    relative_vorticity,
                    ertel)
>>>>>>> 836c289b
from .roms_seawater import density, buoyancy
from .utilities import to_rho, to_psi, xisoslice<|MERGE_RESOLUTION|>--- conflicted
+++ resolved
@@ -1,14 +1,8 @@
 from .xroms import (roms_dataset,
-<<<<<<< HEAD
                     open_netcdf,
                     open_zarr,
-                    hgrad)
-=======
-                    open_roms_netcdf_dataset,
-                    open_roms_zarr_dataset,
                     hgrad,
                     relative_vorticity,
                     ertel)
->>>>>>> 836c289b
 from .roms_seawater import density, buoyancy
 from .utilities import to_rho, to_psi, xisoslice