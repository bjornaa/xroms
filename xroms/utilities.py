import xarray as xr
import numpy as np


def argsel2d(ds, lon0, lat0, whichgrid='rho', proj=None):
    '''Return the indices that select nearest grid node.
    
    The order of the indices is first the y or latitude axes, 
    then x or longitude.'''

    return sel2d(ds, lon0, lat0, proj=proj, whichgrid=whichgrid, argsel=True)


def sel2d(ds, lon0, lat0, proj=None, whichgrid='rho', argsel=False):
    '''`sel` in lon and lat simultaneously.
    
    Inputs:
    ds: xarray Dataset with model output
    lon0, lat0: Point(s) of interest in longitude/latitude. lon0, lat0 
        can be scalars or they can be lists or arrays, but can only have one dimension if they are arrays.
    proj (optional): cartopy projection for converting from geographic to 
      projected coordinates. If not input, a Lambert Conformal Conic 
      projection centered at lon0, lat0 will be used for the conversion.
    whichgrid (optional): Which ROMS grid to find node for. Default is 'rho' grid.
      Options are 'rho', 'psi', 'u', 'v', 'vert'.
    argsel (optional): This option is available so that function `argsel2d` 
      is possible as a wrapper to this function.
    
    Return ds subsetted to grid node nearest lon0, lat0 calculated in 2D 
    for grid `whichgrid`.
    '''
    
    import cartopy
    
    if proj is None:
        proj = cartopy.crs.LambertConformal(central_longitude=-98,    central_latitude=30)
    pc = cartopy.crs.PlateCarree()
    
    # which grid? rho, u, v, etc
    grids = ['rho', 'u', 'v', 'psi', 'vert']
    err = 'whichgrid must be a str of one of: ' + ', '.join(grids)
    assert whichgrid in grids, err
    lon = ds['lon_' + whichgrid].values; lat = ds['lat_' + whichgrid].values
    
    # convert grid points from lon/lat to a reasonable projection for calculating distances
    x, y = proj.transform_points(pc, lon, lat)[...,:2].T

    # difference for whether single or multiple points
    if isinstance(lon0, int) or isinstance(lon0, float):
        # convert point of interest
        x0, y0 = proj.transform_point( lon0, lat0, pc )
        # calculate distance from point of interest
        dist = np.sqrt( (x - x0)**2 + (y - y0)**2 ).T
        iy, ix = np.where(dist==dist.min())
    else:
        if isinstance(lon0,list):
            lon0 = np.array(lon0)
            lat0 = np.array(lat0)
        x0, y0 = proj.transform_points(pc, lon0, lat0)[...,:2].T

        # calculate distance from point of interest
        # dimensions are those of x/y followed by those of x0/y0
        dist = np.sqrt( (x.T[...,np.newaxis] - x0)**2 + (y.T[...,np.newaxis] - y0)**2 )

        # the first `axes` axes are for dist, last one for lon0/lat0
        axes = tuple(np.arange(dist.ndim))[:-1]
        iy, ix = np.where(dist==dist.min(axis=axes))[:2]
    
    # if being called from argsel2d, return indices instead
    if argsel:
        return iy, ix
        
    # normal scenario
    else:
        # xidim, etadim are like xi_rho, eta_rho, for whichever grid
        xidim = 'xi_' + whichgrid
        etadim = 'eta_' + whichgrid
        # http://xarray.pydata.org/en/stable/interpolation.html#advanced-interpolation
        # use advanced indexing to pull out the list of points instead of slices
        ix = xr.DataArray(ix, dims="pts")
        iy = xr.DataArray(iy, dims="pts")
        indexer = {xidim: ix, etadim: iy}
        return ds.isel(indexer) 


def to_rho(var, grid, boundary="extend"):
    if var.dims[-1] != "xi_rho":
        var = grid.interp(var, "X", to="center", boundary=boundary)
    if var.dims[-2] != "eta_rho":
        var = grid.interp(var, "Y", to="center", boundary=boundary)
    return var


def to_psi(var, grid, boundary="extend"):
    if var.dims[-1] != "xi_u":
        var = grid.interp(var, "X", to="inner", boundary=boundary)
    if var.dims[-2] != "eta_v":
        var = grid.interp(var, "Y", to="inner", boundary=boundary)
    return var


<<<<<<< HEAD
def to_s_rho():
    '''Convert from s_w to s_rho vertical grid.'''
    
    
def to_s_w():
    '''Convert from s_rho to s_w vertical grid.'''


def xisoslice(iso_array, iso_value, projected_array, coord, printwarning=False):
    '''Calculate an isosurface
=======
def xisoslice(iso_array, iso_value, projected_array, coord):
    """Calculate an isosurface
>>>>>>> f2ab8c92

    This function calculates the value of projected_array on
    an isosurface in the array iso_array defined by iso_value. 
    
    Note that `xisoslice` 
    requires that iso_array be monotonic. If iso_value is not monotonic it will  
    still run but values may be incorrect where not monotonic.
    If iso_value is exactly in iso_array or the value is passed twice in iso_array, 
    a message will be printed. iso_value is changed a tiny amount in this case to
    account for it being in iso_array exactly. The latter case is not deal with.
    
    Performs lazy evaluation.
        
    
    Inputs:
    iso_array:       xarray.DataArray in which the isosurface is defined
    iso_value:       float: value of the isosurface in iso_array
    projected_array: xarray.DataArray in which to project values on the isosurface.
                     This can have multiple time outputs.
                     Needs to be broadcastable from iso_array?
    coord:           string: coordinate associated with the dimension along which to project
    printwarning:    boolean (False): set to True to have warning returned if iso_value is
                     exactly equal to a value in iso_array, in which case an extra 
                     step is taken.

    Output:
    iso_values:      xarray.DataArray: values of projected_array on the isosurface
    
    
    Examples:
    
    Calculate lat-z slice of salinity along a constant longitude value (-91.5):
        sl = xroms.utilities.xisoslice(ds.lon_rho, -91.5, ds.salt, 'xi_rho')
    
    Calculate a lon-lat slice at a constant z value (-10):
        sl = xroms.utilities.xisoslice(ds.z_rho, -10, ds.temp, 's_rho')
    
    Calculate a lon-lat slice at a constant z value (-10) but without zeta changing in time:
    (use ds.z_rho0 which is relative to mean sea level and does not vary in time)
        sl = xroms.utilities.xisoslice(ds.z_rho0, -10, ds.temp, 's_rho')
    
    Calculate the depth of a specific isohaline (33):
        sl = xroms.utilities.xisoslice(ds.salt, 33, ds.z_rho, 's_rho')
    
    In addition to calculating the slices themselves, you may need to calculate 
    related coordinates for plotting. For example, to accompany the lat-z slice, 
    you may want the following:

        # calculate z values (s_rho)
        slz = xroms.utilities.xisoslice(ds.lon_rho, -91.5, ds.z_rho, 'xi_rho')

        # calculate latitude values (eta_rho)
        sllat = xroms.utilities.xisoslice(ds.lon_rho, -91.5, ds.lat_rho, 'xi_rho')

        # assign these as coords to be used in plot
        sl = sl.assign_coords(z=slz, lat=sllat)

        # points that should be masked
        slmask = xroms.utilities.xisoslice(ds.lon_rho, -91.5, ds.mask_rho, 'xi_rho')

        # drop masked values
        sl = sl.where(slmask==1, drop=True)

    '''
    
    # length of the projected coordinate, minus one
    Nm = len(iso_array[coord]) - 1

<<<<<<< HEAD
    # A 'lower' slice including all but the last value, and an
    # 'upper' slice including all but the first value
=======

>>>>>>> f2ab8c92
    lslice = {coord: slice(None, -1)}
    uslice = {coord: slice(1, None)}

    # prop is now the array on which to calculate the isosurface, with
    # the iso_value subtracted so that the isosurface is defined by 
    # prop == 0
    prop = iso_array - iso_value

    # propl are the prop values in the lower slice
    propl = prop.isel(**lslice)
    propl.coords[coord] = np.arange(Nm)
    # propu in the upper slice
    propu = prop.isel(**uslice)
    propu.coords[coord] = np.arange(Nm)

<<<<<<< HEAD
    # Find the location where prop changes sign, meaning it bounds the
    # desired isosurface. zc has a length of Nm in the projected dimension
    # and may be considered to be an array in between the values in the
    # projected dimension. zc==1 means the prop changed signs crossing this
    # value, so that the isovalue occurs between those two values.
    zc = xr.where((propu*propl)<=0.0, 1.0, 0.0)
    
    # saving these comments for now in case want to switch back, but this approach is 
    # more accurate when it works but doesn't always work 
#     # if condition is True, either iso_value exactly matches at least one entry in iso_array
#     # or iso_value is passed more than once (iso_array is not monotonic)
#     if (zc.sum(coord) == 2).sum() > 0:
#         if printwarning:
#             words = '''either iso_value exactly matches at least one entry in iso_array or 
#                         iso_value is passed more than once (iso_array is not monotonic. 
#                         iso_value is being adjusted slightly to account for the former case 
#                         with an approximation.'''
#             print(words)
#         if iso_value == 0:
#             iso_value = 0.00001
#         else:
#             iso_value *= 1.00001
#         # redo these calculations
#         prop = iso_array - iso_value
#         # propl are the prop values in the lower slice
#         propl = prop.isel(**lslice)
#         propl.coords[coord] = np.arange(Nm)
#         # propu in the upper slice
#         propu = prop.isel(**uslice)
#         propu.coords[coord] = np.arange(Nm)
# #         zc = xr.where((propu*propl)<=0.0, 1.0, 0.0)
#         test = (propu*propl)
#         cond = (test<=0.0) + np.isclose(test,np.zeros_like(test))
#         zc = xr.where(cond, 1.0, 0.0)

=======
    zc = xr.where((propu * propl) < 0.0, 1.0, 0.0)
>>>>>>> f2ab8c92

    # Get the upper and lower slices of the array that will be projected
    # on the isosurface
    varl = projected_array.isel(**lslice)
    varl.coords[coord] = np.arange(Nm)
    varu = projected_array.isel(**uslice)
    varu.coords[coord] = np.arange(Nm)

<<<<<<< HEAD
    # propl*zc extracts the value of prop below the iso_surface.
    # propu*zc above. Extract similar values for the projected array. 
    propl = (propl*zc).sum(coord)
    propu = (propu*zc).sum(coord)
    varl = (varl*zc).sum(coord)
    varu = (varu*zc).sum(coord)
=======
    propl = (propl * zc).sum(coord)
    propu = (propu * zc).sum(coord)
    varl = (varl * zc).sum(coord)
    varu = (varu * zc).sum(coord)
>>>>>>> f2ab8c92

    # A linear fit to of the projected array to the isosurface.
    out =  varl - propl*(varu-varl)/(propu-propl)
    
    check = (zc.sum(coord) == 2)
    if check.sum() > 0:
        if printwarning:
            words = '''either iso_value exactly matches at least one entry in iso_array or 
                        iso_value is passed more than once (iso_array is not monotonic. 
                        iso_value is being adjusted slightly to account for the former case 
                        with an approximation.'''
            print(words)
        # where iso_value is located in iso_array, divide result by 2
        out = xr.where(check, out/2, out)

    return out<|MERGE_RESOLUTION|>--- conflicted
+++ resolved
@@ -99,21 +99,17 @@
     return var
 
 
-<<<<<<< HEAD
 def to_s_rho():
     '''Convert from s_w to s_rho vertical grid.'''
+    return None
     
     
 def to_s_w():
     '''Convert from s_rho to s_w vertical grid.'''
-
+    return None
 
 def xisoslice(iso_array, iso_value, projected_array, coord, printwarning=False):
     '''Calculate an isosurface
-=======
-def xisoslice(iso_array, iso_value, projected_array, coord):
-    """Calculate an isosurface
->>>>>>> f2ab8c92
 
     This function calculates the value of projected_array on
     an isosurface in the array iso_array defined by iso_value. 
@@ -182,12 +178,8 @@
     # length of the projected coordinate, minus one
     Nm = len(iso_array[coord]) - 1
 
-<<<<<<< HEAD
     # A 'lower' slice including all but the last value, and an
     # 'upper' slice including all but the first value
-=======
-
->>>>>>> f2ab8c92
     lslice = {coord: slice(None, -1)}
     uslice = {coord: slice(1, None)}
 
@@ -203,7 +195,6 @@
     propu = prop.isel(**uslice)
     propu.coords[coord] = np.arange(Nm)
 
-<<<<<<< HEAD
     # Find the location where prop changes sign, meaning it bounds the
     # desired isosurface. zc has a length of Nm in the projected dimension
     # and may be considered to be an array in between the values in the
@@ -239,9 +230,6 @@
 #         cond = (test<=0.0) + np.isclose(test,np.zeros_like(test))
 #         zc = xr.where(cond, 1.0, 0.0)
 
-=======
-    zc = xr.where((propu * propl) < 0.0, 1.0, 0.0)
->>>>>>> f2ab8c92
 
     # Get the upper and lower slices of the array that will be projected
     # on the isosurface
@@ -250,20 +238,12 @@
     varu = projected_array.isel(**uslice)
     varu.coords[coord] = np.arange(Nm)
 
-<<<<<<< HEAD
     # propl*zc extracts the value of prop below the iso_surface.
     # propu*zc above. Extract similar values for the projected array. 
     propl = (propl*zc).sum(coord)
     propu = (propu*zc).sum(coord)
     varl = (varl*zc).sum(coord)
     varu = (varu*zc).sum(coord)
-=======
-    propl = (propl * zc).sum(coord)
-    propu = (propu * zc).sum(coord)
-    varl = (varl * zc).sum(coord)
-    varu = (varu * zc).sum(coord)
->>>>>>> f2ab8c92
-
     # A linear fit to of the projected array to the isosurface.
     out =  varl - propl*(varu-varl)/(propu-propl)
     
